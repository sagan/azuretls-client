--- conflicted
+++ resolved
@@ -4,26 +4,17 @@
 
 require (
 	github.com/Noooste/fhttp v1.0.6
-<<<<<<< HEAD
-	github.com/Noooste/go-utils v0.0.0-20230524084254-b1c5f3c8fb0b
-	github.com/Noooste/utls v1.1.3
-	github.com/Noooste/websocket v1.0.0
-	github.com/andybalholm/brotli v1.0.5
-	github.com/tam7t/hpkp v0.0.0-20160821193359-2b70b4024ed5
-	golang.org/x/net v0.10.0
-=======
 	github.com/Noooste/go-utils v1.0.0
 	github.com/Noooste/utls v1.1.3
 	github.com/andybalholm/brotli v1.0.5
-	golang.org/x/net v0.12.0
->>>>>>> fa2ca34d
+	golang.org/x/net v0.10.0
 )
 
 require (
 	github.com/dsnet/compress v0.0.1 // indirect
 	github.com/google/uuid v1.3.0 // indirect
-	github.com/sirupsen/logrus v1.9.3 // indirect
-	golang.org/x/crypto v0.11.0 // indirect
-	golang.org/x/sys v0.10.0 // indirect
-	golang.org/x/text v0.11.0 // indirect
+	github.com/sirupsen/logrus v1.9.2 // indirect
+	golang.org/x/crypto v0.5.0 // indirect
+	golang.org/x/sys v0.8.0 // indirect
+	golang.org/x/text v0.9.0 // indirect
 )